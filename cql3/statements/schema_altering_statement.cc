/*
 * Copyright (C) 2015-present ScyllaDB
 *
 * Modified by ScyllaDB
 */

/*
 * SPDX-License-Identifier: (AGPL-3.0-or-later and Apache-2.0)
 */

#include <seastar/core/coroutine.hh>
#include "cql3/statements/schema_altering_statement.hh"
#include "locator/abstract_replication_strategy.hh"
#include "data_dictionary/data_dictionary.hh"
#include "mutation/mutation.hh"
#include "cql3/query_processor.hh"
#include "transport/messages/result_message.hh"
#include "service/raft/raft_group_registry.hh"
#include "service/migration_manager.hh"

namespace cql3 {

namespace statements {

schema_altering_statement::schema_altering_statement(timeout_config_selector timeout_selector)
    : cf_statement(cf_name())
    , cql_statement_no_metadata(timeout_selector)
    , _is_column_family_level{false}
{
  needs_guard = true;
}

schema_altering_statement::schema_altering_statement(cf_name name, timeout_config_selector timeout_selector)
    : cf_statement{std::move(name)}
    , cql_statement_no_metadata(timeout_selector)
    , _is_column_family_level{true}
{
  needs_guard = true;
}

future<> schema_altering_statement::grant_permissions_to_creator(const service::client_state&) const {
    return make_ready_future<>();
}

bool schema_altering_statement::depends_on(std::string_view ks_name, std::optional<std::string_view> cf_name) const
{
    return false;
}

uint32_t schema_altering_statement::get_bound_terms() const
{
    return 0;
}

void schema_altering_statement::prepare_keyspace(const service::client_state& state)
{
    if (_is_column_family_level) {
        cf_statement::prepare_keyspace(state);
    }
}

future<::shared_ptr<messages::result_message>>
schema_altering_statement::execute(query_processor& qp, service::query_state& state, const query_options& options, std::optional<service::group0_guard> guard) const {
    bool internal = state.get_client_state().is_internal();
    if (internal) {
        auto replication_type = locator::replication_strategy_type::everywhere_topology;
        data_dictionary::database db = qp.db();
        if (_cf_name && _cf_name->has_keyspace()) {
           const auto& ks = db.find_keyspace(_cf_name->get_keyspace());
           replication_type = ks.get_replication_strategy().get_type();
        }
        if (replication_type != locator::replication_strategy_type::local) {
            sstring info = _cf_name ? _cf_name->to_string() : "schema";
            throw std::logic_error(format("Attempted to modify {} via internal query: such schema changes are not propagated and thus illegal", info));
        }
    }

<<<<<<< HEAD
    return qp.execute_schema_statement(*this, state, options, std::move(guard)).then([this, &state, internal](::shared_ptr<messages::result_message> result) {
        auto permissions_granted_fut = internal
=======
    return qp.execute_schema_statement(*this, state, options).then([this, &state, internal](::shared_ptr<messages::result_message> result) {
        // We don't want to grant the permissions to the supposed creator even if the statement succeeded if it's an internal query
        // or if the query did not actually create the item, i.e. the query is bounced to another shard or it's a IF NOT EXISTS
        // query where the item already exists.
        auto permissions_granted_fut = internal || !result->is_schema_change()
>>>>>>> b8473f45
                ? make_ready_future<>()
                : grant_permissions_to_creator(state.get_client_state());
        return permissions_granted_fut.then([result = std::move(result)] {
           return result;
        });
    });
}

}

}<|MERGE_RESOLUTION|>--- conflicted
+++ resolved
@@ -75,16 +75,11 @@
         }
     }
 
-<<<<<<< HEAD
     return qp.execute_schema_statement(*this, state, options, std::move(guard)).then([this, &state, internal](::shared_ptr<messages::result_message> result) {
-        auto permissions_granted_fut = internal
-=======
-    return qp.execute_schema_statement(*this, state, options).then([this, &state, internal](::shared_ptr<messages::result_message> result) {
         // We don't want to grant the permissions to the supposed creator even if the statement succeeded if it's an internal query
         // or if the query did not actually create the item, i.e. the query is bounced to another shard or it's a IF NOT EXISTS
         // query where the item already exists.
         auto permissions_granted_fut = internal || !result->is_schema_change()
->>>>>>> b8473f45
                 ? make_ready_future<>()
                 : grant_permissions_to_creator(state.get_client_state());
         return permissions_granted_fut.then([result = std::move(result)] {
